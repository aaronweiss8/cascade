--- conflicted
+++ resolved
@@ -248,11 +248,7 @@
         return std::make_unique<PCS>(pr,&pcw);
     };
     /** 2 - create group */
-<<<<<<< HEAD
     derecho::Group<VCS,PCS> group(callback_set,si,{&pcw}/*deserialization manager*/,
-=======
-    derecho::Group<VCS,PCS> group(callback_set,si,{&pcwc}/*deserialization manager*/,
->>>>>>> d49ce781
                                   std::vector<derecho::view_upcall_t>{},
                                   vcs_factory,pcs_factory);
     std::cout << "Cascade Server finished constructing Derecho group." << std::endl;
