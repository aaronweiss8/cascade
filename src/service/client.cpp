--- conflicted
+++ resolved
@@ -241,11 +241,7 @@
 }
 
 #if HAS_BOOLINQ
-<<<<<<< HEAD
 //    "list_data_by_prefix <type> <prefix> [version] [subgroup_index] [shard_index\n\t test LINQ api\n]"
-=======
-//    "list_data_by_prefix <type> <prefix> [version] [subgroup_index] [shard_index]\n\t test LINQ api\n"
->>>>>>> 1fe29a79
 template <typename SubgroupType>
 void list_data_by_prefix(ServiceClientAPI& capi, std::string prefix, persistent::version_t ver, uint32_t subgroup_index, uint32_t shard_index) {
     std::vector<typename SubgroupType::KeyType> keys;
@@ -259,8 +255,6 @@
         std::cout << "Found:" << obj << std::endl;
     }
 }
-<<<<<<< HEAD
-=======
 
 //    "list_data_by_version <type> <key> <subgroup_index> <shard_index> [version]\n\t test LINQ api - version_iterator \n"
 template <typename SubgroupType>
@@ -275,7 +269,7 @@
                 return;
             }
         }
-        for (auto &obj : from_version<SubgroupType, ServiceClientAPI>(static_cast<uint64_t>(std::stol(key)), capi, subgroup_index, shard_index, version).toStdVector()) {
+        for (auto &obj : from_versions<SubgroupType, ServiceClientAPI>(static_cast<uint64_t>(std::stol(key)), capi, subgroup_index, shard_index, version).toStdVector()) {
             std::cout << "Found:" << obj << std::endl;
         }
     } else if constexpr (std::is_same<typename SubgroupType::KeyType, std::string>::value) {
@@ -288,7 +282,7 @@
                 return;
             }
         }
-        for (auto &obj : from_version<SubgroupType, ServiceClientAPI>(key, capi, subgroup_index, shard_index, version).toStdVector()) {
+        for (auto &obj : from_versions<SubgroupType, ServiceClientAPI>(key, capi, subgroup_index, shard_index, version).toStdVector()) {
             std::cout << "Found:" << obj << std::endl;
         }
     }
@@ -332,6 +326,7 @@
     }
 }
 
+/** Comment this out before we have the correct subgroup implementation.
 //    "list_data_in_subgroup <type> <subgroup_index> <shard_index_list> [version]\n\t test LINQ api - subgroup_iterator \n"
 template <typename SubgroupType>
 void list_data_in_subgroup(ServiceClientAPI &capi, uint32_t subgroup_index, std::vector<uint32_t> &shidx_list, persistent::version_t version)
@@ -343,7 +338,7 @@
         std::cout << "Found:" << obj << std::endl;
     }
 }
->>>>>>> 1fe29a79
+**/
 #endif// HAS_BOOLINQ
 
 /* TEST2: put/get/remove tests */
@@ -364,14 +359,10 @@
     "list_keys_by_time <type> <ts_us> [subgroup_index] [shard_index]\n\tlist keys in shard by time\n"
 #if HAS_BOOLINQ
     "list_data_by_prefix <type> <prefix> [version] [subgroup_index] [shard_index]\n\t test LINQ api\n"
-<<<<<<< HEAD
-#endif //HAS_BOOLINQ
-=======
     "list_data_by_version <type> <key> <subgroup_index> <shard_index> [version]\n\t test LINQ api - version_iterator \n"
     "list_data_of_key_between_timestamp <type> <key> [ts_begin] [ts_end] [subgroup_index] [shard_index]\n\t test LINQ api - time_iterator \n"
-    "list_data_in_subgroup <type> <subgroup_index> <shard_index_list> [version]\n\t test LINQ api - subgroup_iterator \n"
+//  "list_data_in_subgroup <type> <subgroup_index> <shard_index_list> [version]\n\t test LINQ api - subgroup_iterator \n"
 #endif// HAS_BOOLINQ
->>>>>>> 1fe29a79
     "quit|exit\n\texit the client.\n"
     "help\n\tprint this message.\n"
     "\n"
@@ -560,8 +551,6 @@
             if (cmd_tokens.size() >= 6)
                 shard_index = static_cast<uint32_t>(std::stoi(cmd_tokens[5]));
             on_subgroup_type(cmd_tokens[1],list_data_by_prefix,capi,prefix,version,subgroup_index,shard_index);
-<<<<<<< HEAD
-=======
         } else if (cmd_tokens[0] == "list_data_by_version") {
             if (cmd_tokens.size() < 5) {
                 print_red("Invalid format:" + cmdline);
@@ -595,6 +584,8 @@
                 shard_index = static_cast<uint32_t>(std::stoi(cmd_tokens[6]));
             }
             on_subgroup_type(cmd_tokens[1], list_data_of_key_between_timestamp, capi, cmd_tokens[2], start, end, subgroup_index, shard_index);
+/**
+ * Comment this out until we have correct subgroup iterator design.
         } else if (cmd_tokens[0] == "list_data_in_subgroup") {
             if (cmd_tokens.size() < 4) {
                 print_red("Invalid format:" + cmdline);
@@ -614,7 +605,7 @@
                 version = static_cast<persistent::version_t>(std::stol(cmd_tokens[4]));
             }
             on_subgroup_type(cmd_tokens[1], list_data_in_subgroup, capi, subgroup_index, shard_index_list, version);
->>>>>>> 1fe29a79
+**/
 #endif//HAS_BOOLINQ
         } else {
             print_red("command:" + cmd_tokens[0] + " is not implemented or unknown.");
